--- conflicted
+++ resolved
@@ -38,19 +38,12 @@
         )
 
     def qrexec(self, vm, service, input_data=None):
-<<<<<<< HEAD
-        p = subprocess.Popen(
-            ["/usr/bin/qrexec-client-vm", vm, service],
+        with subprocess.Popen(
+            ["/usr/bin/qrexec-client-vm", "--", vm, service],
             stdin=subprocess.PIPE,
-            stdout=open(os.devnull, "w"),
-        )
-        p.communicate(input_data)
-=======
-        with subprocess.Popen(['/usr/bin/qrexec-client-vm', '--', vm, service],
-                               stdin=subprocess.PIPE,
-                               stdout=subprocess.DEVNULL) as p:
+            stdout=subprocess.DEVNULL,
+        ) as p:
             p.communicate(input_data)
->>>>>>> 82cc76c6
 
     def handle(self, obj):
         try:
@@ -67,11 +60,7 @@
             return  # ignore non-ASCII commands
 
         # strip trailing space, including carriage returns
-<<<<<<< HEAD
-        comment_body = _trailing_space.replace(b"\n", comment_body)
-=======
-        comment_body = _trailing_space.subn(b'\n', comment_body)[0]
->>>>>>> 82cc76c6
+        comment_body = _trailing_space.subn(b"\n", comment_body)[0]
 
         # skip comment not having signed part at all
         try:
